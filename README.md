# volttron-lib-modbustk-driver

![Python 3.10](https://img.shields.io/badge/python-3.10-blue.svg)
![Python 3.11](https://img.shields.io/badge/python-3.11-blue.svg)
![Passing?](https://github.com/VOLTTRON/volttron-lib-modbustk-driver/actions/workflows/run-tests.yml/badge.svg)
[![pypi version](https://img.shields.io/pypi/v/volttron-lib-modbustk-driver.svg)](https://pypi.org/project/volttron-lib-modbustk-driver/)

## Prerequisites

* Python 3.10+
* Eclipse VOLTTRON<sup>tm</sup> 10.0+

<<<<<<< HEAD
* Python 3.10
=======
### Python

<details>
<summary>To install Python 3.10, we recommend using <a href="https://github.com/pyenv/pyenv"><code>pyenv</code></a>.</summary>

```bash
# install pyenv
git clone https://github.com/pyenv/pyenv ~/.pyenv

# setup pyenv (you should also put these three lines in .bashrc or similar)
export PATH="${HOME}/.pyenv/bin:${PATH}"
export PYENV_ROOT="${HOME}/.pyenv"
eval "$(pyenv init -)"

# install Python 3.8
pyenv install 3.10

# make it available globally
pyenv global system 3.10
```
</details>


### Poetry

This project uses `poetry` to install and manage dependencies. To install poetry,
follow these [instructions](https://python-poetry.org/docs/master/#installation).
>>>>>>> b434e137

# Installation

With `pip`:

```shell
python3.10 -m pip install volttron-lib-modbustk-driver

# Develop mode
python3.10 -m pip install --editable volttron-lib-modbustk-driver
```

## Development

### Environment

Set the environment to be in your project directory:

```poetry config virtualenvs.in-project true```

If you want to install all your dependencies, including dependencies to help with developing your agent, run this command:

```poetry install```

If you want to install only the dependencies needed to run your agent, run this command:

```poetry install --no-dev```

Activate the virtual environment:

```shell
# using Poetry
poetry shell

# using 'source' command
source "$(poetry env info --path)/bin/activate"
```

### Source Control

1. To use git to manage version control, create a new git repository in your local agent project.

```git init```

2. Then create a new repo in your Github or Gitlab account. Copy the URL that points to that new repo in
your Github or Gitlab account. This will be known as our 'remote'.

3. Add the remote (i.e. the new repo URL from your Github or Gitlab account) to your local repository. Run the following command:

```git remote add origin <my github/gitlab URL>```

When you push to your repo, note that the default branch is called 'main'.


### Optional Configurations

#### Precommit

Note: Ensure that you have created the virtual environment using Poetry

Install pre-commit hooks:

```poetry run pre-commit install```

To run pre-commit on all your files, run this command:

```poetry run pre-commit run --all-files```

If you have precommit installed and you want to ignore running the commit hooks
every time you run a commit, include the `--no-verify` flag in your commit. The following
is an example:

```git commit -m "Some message" --no-verify```


## Documentation


# Documentation
More detailed documentation can be found on [ReadTheDocs](https://volttron.readthedocs.io/en/modular/). The RST source
of the documentation for this component is located in the "docs" directory of this repository.

# Installation

Before installing, VOLTTRON should be installed and running.  Its virtual environment should be active.
Information on how to install of the VOLTTRON platform can be found
[here](https://github.com/eclipse-volttron/volttron-core).

1. If it is not already, install the VOLTTRON Platform Driver Agent:

    ```shell
    vctl install volttron-platform-driver --vip-identity platform.driver --start
    ```

1. Install the volttron-lib-modbustk-driver library.

    ```shell
    pip install volttron-lib-modbustk-driver
    ```

1. Install the driver onto the Platform Driver.

    Installing a driver in the Platform Driver Agent requires adding copies of the device configuration and registry configuration files to the Platform Driver’s configuration store.

    Create a config directory and navigate to it:

    ```shell
    mkdir config
    cd config
    ```

1. Add driver configurations to the Platform Driver.

   The Modbus-TK driver is mostly backward-compatible with the parameter definitions in the original Modbus driver’s configuration (.config and .csv files). If the config file’s parameter names use the Modbus driver’s name conventions, they are translated to the Modbus-TK name conventions, e.g. a Modbus CSV file’s Point Address is interpreted as a Modbus-TK “Address”. Backward-compatibility exceptions are:

        * If the config file has no port, the default is 0, not 502.

        * If the config file has no slave_id, the default is 1, not 0.

    The driver_config section of a Modbus-TK device configuration file supports a variety of parameter definitions, but only *device_address* is required:

    * device_address (Required):  IP Address of the device.

    * name (Optional) - Name of the device. Defaults to “UNKNOWN”.

    * device_type (Optional) - Name of the device type. Defaults to “UNKNOWN”.

    * port (Optional) - Port the device is listening on. Defaults to 0 (no port). Use port 0 for RTU transport.

    * slave_id (Optional) - Slave ID of the device. Defaults to 1. Use ID 0 for no slave.

    * baudrate (Optional) - Serial (RTU) baud rate. Defaults to 9600.

    * bytesize (Optional) - Serial (RTU) byte size: 5, 6, 7, or 8. Defaults to 8.

    * parity (Optional) - Serial (RTU) parity: none, even, odd, mark, or space. Defaults to None.

    * stopbits (Optional) - Serial (RTU) stop bits: 1, 1.5, or 2. Defaults to 1.

    * xonxoff (Optional) - Serial (RTU) flow control: 0 or 1. Defaults to 0.

    * addressing (Optional) - Data address table: offset, offset_plus, or address. Defaults to offset.

      * address: The exact value of the address without any offset value.

      * offset: The value of the address plus the offset value.

      * offset_plus: The value of the address plus the offset value plus one.

      * : If an offset value is to be added, it is determined based on a point’s properties in the CSV file:

        * Type=bool, Writable=TRUE: 0

        * Type=bool, Writable=FALSE: 10000

        * Type!=bool, Writable=TRUE: 30000

        * Type!=bool, Writable=FALSE: 40000

    * endian (Optional) - Byte order: big or little. Defaults to big.

    * write_multiple_registers (Optional) - Write multiple coils or registers at a time. Defaults to true.

      * If write_multiple_registers is set to false, only register types unsigned short (uint16) and boolean (bool) are supported. The exception raised during the configure process.

    * register_map (Optional) - Register map csv of unchanged register variables. Defaults to registry_config csv.

    This repo provides an example configuration in the file "modbus_tk_example.config".

    Here is an example device configuration file:

    ```json
        {
        "driver_config": {
            "device_address": "10.1.1.2",
            "port": "5020",
            "register_map": "config://modbus_tk_test_map.csv"
        },
        "driver_type": "modbus_tk",
        "registry_config": "config://modbus_tk_test.csv",
        "interval": 60,
        "timezone": "UTC",
        "heart_beat_point": "heartbeat"
        }
    ```

    After creating a driver configuration file named "modbus_tk_example.config", add it to the Configuration Store:

    ```shell
    vctl config store platform.driver devices/modbustk modbus_tk_example.config
    ```

1. Add a Modbus-TK Register Map CSV File to the Platform Driver.

    Modbus TK requires an additional registry configuration file compared to the paradigm of most other drivers. The registry map file is an analogue to the typical registry configuration file. The registry configuration file is a simple file which maps device point names to user specified point names.

    This repo provides an example configuration in the file "modbus_tk_test_map.csv".

    The registry map file is a CSV file. Each row configures a register definition on the device.

    Register Name (Required) - The field name in the modbus client. This field is distinct and unchangeable.

    Address (Required) - The point’s modbus address. The addressing option in the driver configuration controls whether this is interpreted as an exact address or an offset.

    Type (Required) - The point’s data type: bool, string[length], float, int16, int32, int64, uint16, uint32, or uint64.

    Units (Optional) - Used for metadata when creating point information on a historian. Default is an empty string.

    Writable (Optional) - TRUE/FALSE. Only points for which Writable=TRUE can be updated by a VOLTTRON agent. Default is FALSE.

    Default Value (Optional) - The point’s default value. If it is reverted by an agent, it changes back to this value. If this value is missing, it will revert to the last known value not set by an agent.

    Transform (Optional) - Scaling algorithm: scale(multiplier), scale_int(multiplier), scale_reg(register_name), scale_reg_power10(register_name), scale_decimal_int_signed(multiplier), mod10k(reverse), mod10k64(reverse), mod10k48(reveres) or none. Default is an empty string.

    Table (Optional) - Standard modbus table name defining how information is stored in slave device. There are 4 different tables:

    discrete_output_coils: read/write coil numbers 1-9999

    discrete_input_contacts: read only coil numbers 10001-19999

    analog_input_registers: read only register numbers 30001-39999

    analog_output_holding_registers: read/write register numbers 40001-49999

    If this field is empty, the modbus table will be defined by type and writable fields. By that, when user sets read only for read/write coils/registers or sets read/write for read only coils/registers, it will select wrong table, and therefore raise exception.

    Mixed Endian (Optional) - TRUE/FALSE. If Mixed Endian is set to TRUE, the order of the Modbus registers will be reversed before parsing the value or writing it out to the device. By setting mixed endian, transform must be None (no op). Defaults to FALSE.

    Description (Optional) - Additional information about the point. Default is an empty string.

    Here is a sample Modbus-TK registry map:

    ```csv
    Register Name,Address,Type,Units,Writable,Default Value,Transform,Table
    unsigned_short,0,uint16,None,TRUE,0,scale(10),analog_output_holding_registers
    unsigned_int,1,uint32,None,TRUE,0,scale(10),analog_output_holding_registers
    unsigned_long,3,uint64,None,TRUE,0,scale(10),analog_output_holding_registers
    sample_short,7,int16,None,TRUE,0,scale(10),analog_output_holding_registers
    sample_int,8,int32,None,TRUE,0,scale(10),analog_output_holding_registers
    sample_float,10,float,None,TRUE,0.0,scale(10),analog_output_holding_registers
    sample_long,12,int64,None,TRUE,0,scale(10),analog_output_holding_registers
    sample_bool,16,bool,None,TRUE,False,,analog_output_holding_registers
    sample_str,17,string[12],None,TRUE,hello world!,,analog_output_holding_registers
    ```

    After creating a registry map named "modbus_tk_test_map.csv", add it to the Configuration Store:

    ```shell
    vctl config store platform.driver modbus_tk_test_map.csv modbus_tk_test_map.csv --csv
    ```

1. Add a registry configuration to the PlatformDriver.

    The registry configuration file is a CSV file. Each row configures a point on the device.

        Volttron Point Name (Required) - The name by which the platform and agents refer to the point. For instance, if the Volttron Point Name is HeatCall1, then an agent would use my_campus/building2/hvac1/HeatCall1 to refer to the point when using the RPC interface of the actuator agent.

        Register Name (Required) - The field name in the modbus client. It must be matched with the field name from register_map.

    Any additional columns will override the existed fields from register_map.

    Here is a sample Modbus-TK registry configuration with defined register_map:

    ```csv
    Volttron Point Name,Register Name
    unsigned short,unsigned_short
    unsigned int,unsigned_int
    unsigned long,unsigned_long
    sample short,sample_short
    sample int,sample_int
    sample float,sample_float
    sample long,sample_long
    sample bool,sample_bool
    sample str,sample_str
    ```

    After creating a registry map named "modbus_tk_test.csv", add it to the Configuration Store:

    ```shell
    vctl config store platform.driver modbus_tk_test.csv modbus_tk_test.csv --csv
    ```

1. Observe Data

    To see data being published to the bus, install a [Listener Agent](https://pypi.org/project/volttron-listener/):

    ```
    vctl install volttron-listener --start
    ```

    Once installed, you should see the data being published by viewing the Volttron logs file that was created in step 2.
    To watch the logs, open a separate terminal and run the following command:

    ```
    tail -f <path to folder containing volttron.log>/volttron.log
    ```

# Modbus-TK Config Command Tool

`config_cmd.py` is a command-line tool for creating and maintaining VOLTTRON driver configurations. The tool runs from the command line:

config_cmd.py supports the following commands:

* help - List all commands.

* quit - Quit the command-line tool.

* list_directories - List all setup directories, with an option to edit their paths.


By default, all directories are in this repo at the following folder: volttron/driver/interfaces/modbus_tk/utils/maps.

It is important to use the correct directories when adding/editing device types and driver configs, and when loading configurations into VOLTTRON.

* map_dir: directory in which maps.yaml is stored.

* config_dir: directory in which driver config files are stored.

* csv_dir: directory in which registry config CSV files are stored.

* edit_directories - Add/Edit map directory, driver config directory, and/or CSV config directory. Press <Enter> if no change is needed. Exits if the directory does not exist.

* list_device_type_description - List all device type descriptions in maps.yaml. Option to edit device type descriptions.

* list_all_device_types - List all device type information in maps.yaml. Option to add more device types.

* device_type - List information for a selected device type. Option to select another device type.

* add_device_type - Add a device type to maps.yaml. Option to add more than one device type. Each device type includes its name, CSV file, description, addressing, and endian, as explained in MODBUS-TK Driver Maps. If an invalid value is entered for addressing or endian, the default value is used instead.

*edit_device_type - Edit an existing device type. If an invalid value is entered for addressing or endian, the previous value is left unchanged.

* list_drivers - List all driver config names in config_dir.

* driver_config <driver_name> - Get a driver config from config_dir. Option to select the driver if no driver is found with that name.

* add_driver_config <driver_name> - Add/Edit <config_dir>/<driver name>.config. Option to select the driver if no driver is found with that name. Press <Enter> to exit.

* load_volttron - Load a driver config and CSV into VOLTTRON. Option to add the config or CSV file to config_dir or to csv_dir. VOLTTRON must be running when this command is used.

* delete_volttron_config - Delete a driver config from VOLTTRON. VOLTTRON must be running when this command is used.

* delete_volttron_csv - Delete a registry csv config from VOLTTRON. VOLTTRON must be running when this command is used.

# Development

Please see the following for contributing guidelines [contributing](https://github.com/eclipse-volttron/volttron-core/blob/develop/CONTRIBUTING.md).

Please see the following helpful guide about [developing modular VOLTTRON agents](https://eclipse-volttron.readthedocs.io/en/latest/developing-volttron/developing-agents/agent-development.html)


# Disclaimer Notice

This material was prepared as an account of work sponsored by an agency of the
United States Government.  Neither the United States Government nor the United
States Department of Energy, nor Battelle, nor any of their employees, nor any
jurisdiction or organization that has cooperated in the development of these
materials, makes any warranty, express or implied, or assumes any legal
liability or responsibility for the accuracy, completeness, or usefulness or any
information, apparatus, product, software, or process disclosed, or represents
that its use would not infringe privately owned rights.

Reference herein to any specific commercial product, process, or service by
trade name, trademark, manufacturer, or otherwise does not necessarily
constitute or imply its endorsement, recommendation, or favoring by the United
States Government or any agency thereof, or Battelle Memorial Institute. The
views and opinions of authors expressed herein do not necessarily state or
reflect those of the United States Government or any agency thereof.<|MERGE_RESOLUTION|>--- conflicted
+++ resolved
@@ -1,135 +1,33 @@
 # volttron-lib-modbustk-driver
 
-![Python 3.10](https://img.shields.io/badge/python-3.10-blue.svg)
-![Python 3.11](https://img.shields.io/badge/python-3.11-blue.svg)
 ![Passing?](https://github.com/VOLTTRON/volttron-lib-modbustk-driver/actions/workflows/run-tests.yml/badge.svg)
 [![pypi version](https://img.shields.io/pypi/v/volttron-lib-modbustk-driver.svg)](https://pypi.org/project/volttron-lib-modbustk-driver/)
 
-## Prerequisites
-
-* Python 3.10+
-* Eclipse VOLTTRON<sup>tm</sup> 10.0+
-
-<<<<<<< HEAD
-* Python 3.10
-=======
-### Python
-
-<details>
-<summary>To install Python 3.10, we recommend using <a href="https://github.com/pyenv/pyenv"><code>pyenv</code></a>.</summary>
-
-```bash
-# install pyenv
-git clone https://github.com/pyenv/pyenv ~/.pyenv
-
-# setup pyenv (you should also put these three lines in .bashrc or similar)
-export PATH="${HOME}/.pyenv/bin:${PATH}"
-export PYENV_ROOT="${HOME}/.pyenv"
-eval "$(pyenv init -)"
-
-# install Python 3.8
-pyenv install 3.10
-
-# make it available globally
-pyenv global system 3.10
-```
-</details>
-
-
-### Poetry
-
-This project uses `poetry` to install and manage dependencies. To install poetry,
-follow these [instructions](https://python-poetry.org/docs/master/#installation).
->>>>>>> b434e137
+VOLTTRON’s Modbus-TK driver, built on the Python Modbus-TK library, is an alternative to the original VOLTTRON modbus driver. Unlike the original modbus driver, the Modbus-TK driver supports Modbus RTU as well as Modbus over TCP/IP.
+
+# Prerequisites
+
+* Python 3.8
 
 # Installation
 
-With `pip`:
-
-```shell
-python3.10 -m pip install volttron-lib-modbustk-driver
-
-# Develop mode
-python3.10 -m pip install --editable volttron-lib-modbustk-driver
-```
-
-## Development
-
-### Environment
-
-Set the environment to be in your project directory:
-
-```poetry config virtualenvs.in-project true```
-
-If you want to install all your dependencies, including dependencies to help with developing your agent, run this command:
-
-```poetry install```
-
-If you want to install only the dependencies needed to run your agent, run this command:
-
-```poetry install --no-dev```
-
-Activate the virtual environment:
-
-```shell
-# using Poetry
-poetry shell
-
-# using 'source' command
-source "$(poetry env info --path)/bin/activate"
-```
-
-### Source Control
-
-1. To use git to manage version control, create a new git repository in your local agent project.
-
-```git init```
-
-2. Then create a new repo in your Github or Gitlab account. Copy the URL that points to that new repo in
-your Github or Gitlab account. This will be known as our 'remote'.
-
-3. Add the remote (i.e. the new repo URL from your Github or Gitlab account) to your local repository. Run the following command:
-
-```git remote add origin <my github/gitlab URL>```
-
-When you push to your repo, note that the default branch is called 'main'.
-
-
-### Optional Configurations
-
-#### Precommit
-
-Note: Ensure that you have created the virtual environment using Poetry
-
-Install pre-commit hooks:
-
-```poetry run pre-commit install```
-
-To run pre-commit on all your files, run this command:
-
-```poetry run pre-commit run --all-files```
-
-If you have precommit installed and you want to ignore running the commit hooks
-every time you run a commit, include the `--no-verify` flag in your commit. The following
-is an example:
-
-```git commit -m "Some message" --no-verify```
-
-
-## Documentation
-
-
-# Documentation
-More detailed documentation can be found on [ReadTheDocs](https://volttron.readthedocs.io/en/modular/). The RST source
-of the documentation for this component is located in the "docs" directory of this repository.
-
-# Installation
-
-Before installing, VOLTTRON should be installed and running.  Its virtual environment should be active.
-Information on how to install of the VOLTTRON platform can be found
-[here](https://github.com/eclipse-volttron/volttron-core).
-
-1. If it is not already, install the VOLTTRON Platform Driver Agent:
+1. Create and activate a virtual environment.
+
+    ```shell
+    python -m venv env
+    source env/bin/activate
+    ```
+
+1. Install volttron and start the platform.
+
+    ```shell
+    pip install volttron
+
+    # Start platform with output going to volttron.log
+    volttron -vv -l volttron.log &
+    ```
+
+1. Install the volttron platform driver:
 
     ```shell
     vctl install volttron-platform-driver --vip-identity platform.driver --start
@@ -389,7 +287,7 @@
 
 Please see the following for contributing guidelines [contributing](https://github.com/eclipse-volttron/volttron-core/blob/develop/CONTRIBUTING.md).
 
-Please see the following helpful guide about [developing modular VOLTTRON agents](https://eclipse-volttron.readthedocs.io/en/latest/developing-volttron/developing-agents/agent-development.html)
+Please see the following helpful guide about [developing modular VOLTTRON agents](https://github.com/eclipse-volttron/volttron-core/blob/develop/DEVELOPING_ON_MODULAR.md)
 
 
 # Disclaimer Notice
